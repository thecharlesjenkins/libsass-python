# Miscellaneous stuff

.DS_Store
.sass-cache
*.gem
.svn/*
.gitattributes

# Configuration stuff

Makefile.in
/aclocal.m4
/autom4te.cache/
/config.guess
/config.h
/config.h.in
/config.log
/config.status
/config.sub
/configure
/depcomp
/install-sh
/libtool
/ltmain.sh
/m4/libtool.m4
/m4/ltoptions.m4
/m4/ltsugar.m4
/m4/ltversion.m4
/m4/lt~obsolete.m4
/missing
/stamp-h1
src/Makefile
libsass/*

# Build stuff

*.o
*.lo
*.a
<<<<<<< HEAD

=======
a.out

bin/*
>>>>>>> 0388a62b
.deps/
.libs/

# Final results

sassc++
libsass.la
<<<<<<< HEAD

# libsass-python
build/
dist/
docs/_build
.tox
.*.swp
*.egg
*.egg-info
*.so
*.pyc
=======
support/libsass.pc
>>>>>>> 0388a62b
<|MERGE_RESOLUTION|>--- conflicted
+++ resolved
@@ -37,13 +37,9 @@
 *.o
 *.lo
 *.a
-<<<<<<< HEAD
-
-=======
 a.out
 
 bin/*
->>>>>>> 0388a62b
 .deps/
 .libs/
 
@@ -51,7 +47,7 @@
 
 sassc++
 libsass.la
-<<<<<<< HEAD
+support/libsass.pc
 
 # libsass-python
 build/
@@ -62,7 +58,4 @@
 *.egg
 *.egg-info
 *.so
-*.pyc
-=======
-support/libsass.pc
->>>>>>> 0388a62b
+*.pyc