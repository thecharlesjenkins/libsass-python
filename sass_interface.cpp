#ifdef _WIN32
#include <io.h>
#else
#include <unistd.h>
#endif

#include "sass_interface.h"
#include "context.hpp"
#include "error_handling.hpp"

#include <iostream>
#include <sstream>
#include <string>
#include <cstdlib>
#include <cstring>
#include <iostream>

extern "C" {
  using namespace std;

  sass_context* sass_new_context()
  { return (sass_context*) calloc(1, sizeof(sass_context)); }

  void sass_free_context(sass_context* ctx)
  {
    if (ctx->output_string) free(ctx->output_string);
    if (ctx->error_message) free(ctx->error_message);

    free(ctx);
  }

  sass_file_context* sass_new_file_context()
  { return (sass_file_context*) calloc(1, sizeof(sass_file_context)); }

  void sass_free_file_context(sass_file_context* ctx)
  {
    if (ctx->output_string) free(ctx->output_string);
    if (ctx->error_message) free(ctx->error_message);

    free(ctx);
  }

  sass_folder_context* sass_new_folder_context()
  { return (sass_folder_context*) calloc(1, sizeof(sass_folder_context)); }

  void sass_free_folder_context(sass_folder_context* ctx)
<<<<<<< HEAD
  {
    if (ctx->error_message) free(ctx->error_message);

    free(ctx);
  }

  static char* process_document(Sass::Document& doc, int style)
  {
    using namespace Sass;
    Backtrace root_trace(0, "", 0, "");
    doc.parse_scss();
    expand(doc.root,
           Node(),
           doc.context.global_env,
           doc.context.function_env,
           doc.context.new_Node,
           doc.context,
           root_trace);
    // extend_selectors(doc.context.pending_extensions, doc.context.extensions, doc.context.new_Node);
    if (doc.context.has_extensions) extend(doc.root, doc.context.extensions, doc.context.new_Node);
    string output(doc.emit_css(static_cast<Document::CSS_Style>(style)));
    char* c_output = (char*) malloc(output.size() + 1);
    strcpy(c_output, output.c_str());
    return c_output;
  }
=======
  { free(ctx); }
>>>>>>> 4ad3577c

  int sass_compile(sass_context* c_ctx)
  {
    using namespace Sass;
    try {
      Context cpp_ctx(
        Context::Data().source_c_str(c_ctx->source_string)
                       .entry_point("")
                       .output_style((Output_Style) c_ctx->options.output_style)
                       .source_comments(c_ctx->options.source_comments)
                       .source_maps(c_ctx->options.source_comments) // fix this
                       .image_path(c_ctx->options.image_path)
                       .include_paths_c_str(c_ctx->options.include_paths)
                       .include_paths_array(0)
                       .include_paths(vector<string>())
      );
      c_ctx->output_string = cpp_ctx.compile_string();
      c_ctx->error_message = 0;
      c_ctx->error_status = 0;
    }
    catch (Error& e) {
      stringstream msg_stream;
      msg_stream << e.path << ":" << e.line << ": error: " << e.message << endl;
      c_ctx->error_message = strdup(msg_stream.str().c_str());
      c_ctx->error_status = 1;
      c_ctx->output_string = 0;
    }
    catch(bad_alloc& ba) {
      stringstream msg_stream;
      msg_stream << "Unable to allocate memory: " << ba.what() << endl;
      c_ctx->error_message = strdup(msg_stream.str().c_str());
      c_ctx->error_status = 1;
      c_ctx->output_string = 0;
    }
    // TO DO: CATCH EVERYTHING ELSE
    return 0;
  }

  int sass_compile_file(sass_file_context* c_ctx)
  {
    using namespace Sass;
    try {
      Context cpp_ctx(
        Context::Data().entry_point(c_ctx->input_path)
                       .output_style((Output_Style) c_ctx->options.output_style)
                       .source_comments(c_ctx->options.source_comments)
                       .source_maps(c_ctx->options.source_comments) // fix this
                       .image_path(c_ctx->options.image_path)
                       .include_paths_c_str(c_ctx->options.include_paths)
                       .include_paths_array(0)
                       .include_paths(vector<string>())
      );
      c_ctx->output_string = cpp_ctx.compile_file();
      c_ctx->error_message = 0;
      c_ctx->error_status = 0;
    }
    catch (Error& e) {
      stringstream msg_stream;
      msg_stream << e.path << ":" << e.line << ": error: " << e.message << endl;
      c_ctx->error_message = strdup(msg_stream.str().c_str());
      c_ctx->error_status = 1;
      c_ctx->output_string = 0;
    }
    catch(bad_alloc& ba) {
      stringstream msg_stream;
      msg_stream << "Unable to allocate memory: " << ba.what() << endl;
      c_ctx->error_message = strdup(msg_stream.str().c_str());
      c_ctx->error_status = 1;
      c_ctx->output_string = 0;
    }
    catch(string& bad_path) {
      // couldn't find the specified file in the include paths; report an error
      stringstream msg_stream;
      msg_stream << "error reading file \"" << bad_path << "\"" << endl;
      c_ctx->error_message = strdup(msg_stream.str().c_str());
      c_ctx->error_status = 1;
      c_ctx->output_string = 0;
    }
    // TO DO: CATCH EVERYTHING ELSE
    return 0;
  }

  int sass_compile_folder(sass_folder_context* c_ctx)
  {
    return 1;
  }

}<|MERGE_RESOLUTION|>--- conflicted
+++ resolved
@@ -44,35 +44,7 @@
   { return (sass_folder_context*) calloc(1, sizeof(sass_folder_context)); }
 
   void sass_free_folder_context(sass_folder_context* ctx)
-<<<<<<< HEAD
-  {
-    if (ctx->error_message) free(ctx->error_message);
-
-    free(ctx);
-  }
-
-  static char* process_document(Sass::Document& doc, int style)
-  {
-    using namespace Sass;
-    Backtrace root_trace(0, "", 0, "");
-    doc.parse_scss();
-    expand(doc.root,
-           Node(),
-           doc.context.global_env,
-           doc.context.function_env,
-           doc.context.new_Node,
-           doc.context,
-           root_trace);
-    // extend_selectors(doc.context.pending_extensions, doc.context.extensions, doc.context.new_Node);
-    if (doc.context.has_extensions) extend(doc.root, doc.context.extensions, doc.context.new_Node);
-    string output(doc.emit_css(static_cast<Document::CSS_Style>(style)));
-    char* c_output = (char*) malloc(output.size() + 1);
-    strcpy(c_output, output.c_str());
-    return c_output;
-  }
-=======
   { free(ctx); }
->>>>>>> 4ad3577c
 
   int sass_compile(sass_context* c_ctx)
   {
