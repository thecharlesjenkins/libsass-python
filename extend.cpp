#include "extend.hpp"
#include "context.hpp"
#include "contextualize.hpp"
#include "to_string.hpp"
#include "backtrace.hpp"
#include <iostream>

namespace Sass {

  Extend::Extend(Context& ctx, multimap<Compound_Selector, Complex_Selector*>& extensions, Subset_Map<string, pair<Complex_Selector*, Compound_Selector*> >& ssm, Backtrace* bt)
  : ctx(ctx), extensions(extensions), subset_map(ssm), backtrace(bt)
  { }

  void Extend::operator()(Block* b)
  {
    for (size_t i = 0, L = b->length(); i < L; ++i) {
      (*b)[i]->perform(this);
    }
  }

  void Extend::operator()(Ruleset* r)
  {
    Selector_List* sg = static_cast<Selector_List*>(r->selector());
    Selector_List* ng = 0;
    bool extended = false;
    if (sg->has_placeholder()) {
      // To_String to_string;
      Compound_Selector* placeholder = new (ctx.mem) Compound_Selector(sg->path(), sg->position(), 1);
      *placeholder << sg->find_placeholder();
      // cerr << "placeholder: " << placeholder->perform(&to_string) << endl;
      // if the placeholder needs to be subbed
      if (extensions.count(*placeholder)) {
        // cerr << "need to sub " << placeholder->perform(&to_string) << " " << extensions.count(*placeholder) << " times" << endl;
        // perform each substitution and append it to the selector group of the ruleset
        ng = new (ctx.mem) Selector_List(sg->path(), sg->position(), extensions.count(*placeholder));
        for (multimap<Compound_Selector, Complex_Selector*>::iterator extender = extensions.lower_bound(*placeholder), E = extensions.upper_bound(*placeholder);
             extender != E;
             ++extender) {
          // cerr << "performing a substitution: " << placeholder->perform(&to_string) << " -> " << extender->second->perform(&to_string) << endl;
          Contextualize sub_plc(ctx, 0, 0, backtrace, placeholder, extender->second);
          Selector_List* subbed = static_cast<Selector_List*>(sg->perform(&sub_plc));
          // if (subbed) cerr << "subbed: " << subbed->perform(&to_string) << endl;
          *ng += subbed;
          extended = true;
        }
        ng->has_placeholder(false);
      }
      // otherwise prevent it from rendering
      else {
        // r->selector(0);
      }
    }
    else {
<<<<<<< HEAD
      To_String to_string;
      ng = new (ctx.mem) Selector_List(sg->path(), sg->line(), sg->length());
=======
      ng = new (ctx.mem) Selector_List(sg->path(), sg->position(), sg->length());
>>>>>>> 6bc11e4f
      // for each selector in the group
      for (size_t i = 0, L = sg->length(); i < L; ++i) {
        Complex_Selector* sel = (*sg)[i];
        *ng << sel;
        // if it's supposed to be extended
        Compound_Selector* sel_base = sel->base();
        if (sel_base && extensions.count(*sel_base)) {
          // extend it wrt each of its extenders
          for (multimap<Compound_Selector, Complex_Selector*>::iterator extender = extensions.lower_bound(*sel_base), E = extensions.upper_bound(*sel_base);
               extender != E;
               ++extender) {
            *ng += generate_extension(sel, extender->second);
            extended = true;
          }
        }
      }
    }
    if (extended) r->selector(ng);

    // let's try the new stuff here; eventually it should replace the preceding
    set<Compound_Selector> seen;
    Selector_List* new_list = new (ctx.mem) Selector_List(sg->path(), sg->line());
    for (size_t i = 0, L = sg->length(); i < L; ++i)
    {
      *new_list += extend_complex((*sg)[i], seen);
    }

    r->block()->perform(this);
  }

  void Extend::operator()(Media_Block* m)
  {
    m->block()->perform(this);
  }

  void Extend::operator()(At_Rule* a)
  {
    if (a->block()) a->block()->perform(this);
  }

  Selector_List* Extend::generate_extension(Complex_Selector* extendee, Complex_Selector* extender)
  {
    To_String to_string;
    Selector_List* new_group = new (ctx.mem) Selector_List(extendee->path(), extendee->position());
    Complex_Selector* extendee_context = extendee->context(ctx);
    Complex_Selector* extender_context = extender->context(ctx);
    if (extendee_context && extender_context) {
      Complex_Selector* base = new (ctx.mem) Complex_Selector(new_group->path(), new_group->position(), Complex_Selector::ANCESTOR_OF, extender->base(), 0);
      extendee_context->innermost()->tail(extender);
      *new_group << extendee_context;
      // make another one so we don't erroneously share tails
      extendee_context = extendee->context(ctx);
      extendee_context->innermost()->tail(base);
      extender_context->innermost()->tail(extendee_context);
      *new_group << extender_context;
    }
    else if (extendee_context) {
      extendee_context->innermost()->tail(extender);
      *new_group << extendee_context;
    }
    else if (extender_context) {
      *new_group << extender;
    }
    else {
      *new_group << extender;
    }
    return new_group;
  }

  Selector_List* Extend::extend_complex(Complex_Selector* sel, set<Compound_Selector>& seen)
  {
    To_String to_string;
    cerr << "EXTENDING COMPLEX: " << sel->perform(&to_string) << endl;
    Selector_List* choices = new (ctx.mem) Selector_List(sel->path(), sel->line());

    Compound_Selector* h = sel->head();
    Complex_Selector* t = sel->tail();
    if (h && !h->is_empty_reference())
    {
      Selector_List* extended = extend_compound(h, seen);
      bool found = false;
      for (size_t i = 0, L = extended->length(); i < L; ++i)
      {
        if ((*extended)[i]->is_superselector_of(h))
        { found = true; break; }
      }
      if (!found)
      {
        *choices << new (ctx.mem) Complex_Selector(sel->path(), sel->line(), Complex_Selector::ANCESTOR_OF, h, 0);
      }
      *choices += extended;
    }
    while(t)
    {
      h = t->head();
      t = t->tail();
      if (h && !h->is_empty_reference())
      {
        Selector_List* extended = extend_compound(h, seen);
        bool found = false;
        for (size_t i = 0, L = extended->length(); i < L; ++i)
        {
          if ((*extended)[i]->is_superselector_of(h))
          { found = true; break; }
        }
        if (!found)
        {
          *choices << new (ctx.mem) Complex_Selector(sel->path(), sel->line(), Complex_Selector::ANCESTOR_OF, h, 0);
        }
        *choices += extended;
      }
    }

    return choices;
  }

  Selector_List* Extend::extend_compound(Compound_Selector* sel, set<Compound_Selector>& seen)
  {
    To_String to_string;
    Selector_List* results = new (ctx.mem) Selector_List(sel->path(), sel->line());

    vector<pair<Complex_Selector*, Compound_Selector*> > entries = subset_map.get_v(sel->to_str_vec());

    for (size_t i = 0, S = entries.size(); i < S; ++i)
    {
      if (seen.count(*entries[i].second)) continue;
      cerr << "COMPOUND: " << sel->perform(&to_string) << " KEYS TO " << entries[i].first->perform(&to_string) << " AND " << entries[i].second->perform(&to_string) << endl;
    }

    return results;
  }

}<|MERGE_RESOLUTION|>--- conflicted
+++ resolved
@@ -51,12 +51,8 @@
       }
     }
     else {
-<<<<<<< HEAD
       To_String to_string;
-      ng = new (ctx.mem) Selector_List(sg->path(), sg->line(), sg->length());
-=======
       ng = new (ctx.mem) Selector_List(sg->path(), sg->position(), sg->length());
->>>>>>> 6bc11e4f
       // for each selector in the group
       for (size_t i = 0, L = sg->length(); i < L; ++i) {
         Complex_Selector* sel = (*sg)[i];
@@ -78,7 +74,7 @@
 
     // let's try the new stuff here; eventually it should replace the preceding
     set<Compound_Selector> seen;
-    Selector_List* new_list = new (ctx.mem) Selector_List(sg->path(), sg->line());
+    Selector_List* new_list = new (ctx.mem) Selector_List(sg->path(), sg->position());
     for (size_t i = 0, L = sg->length(); i < L; ++i)
     {
       *new_list += extend_complex((*sg)[i], seen);
@@ -130,7 +126,7 @@
   {
     To_String to_string;
     cerr << "EXTENDING COMPLEX: " << sel->perform(&to_string) << endl;
-    Selector_List* choices = new (ctx.mem) Selector_List(sel->path(), sel->line());
+    Selector_List* choices = new (ctx.mem) Selector_List(sel->path(), sel->position());
 
     Compound_Selector* h = sel->head();
     Complex_Selector* t = sel->tail();
@@ -145,7 +141,7 @@
       }
       if (!found)
       {
-        *choices << new (ctx.mem) Complex_Selector(sel->path(), sel->line(), Complex_Selector::ANCESTOR_OF, h, 0);
+        *choices << new (ctx.mem) Complex_Selector(sel->path(), sel->position(), Complex_Selector::ANCESTOR_OF, h, 0);
       }
       *choices += extended;
     }
@@ -164,7 +160,7 @@
         }
         if (!found)
         {
-          *choices << new (ctx.mem) Complex_Selector(sel->path(), sel->line(), Complex_Selector::ANCESTOR_OF, h, 0);
+          *choices << new (ctx.mem) Complex_Selector(sel->path(), sel->position(), Complex_Selector::ANCESTOR_OF, h, 0);
         }
         *choices += extended;
       }
@@ -176,7 +172,7 @@
   Selector_List* Extend::extend_compound(Compound_Selector* sel, set<Compound_Selector>& seen)
   {
     To_String to_string;
-    Selector_List* results = new (ctx.mem) Selector_List(sel->path(), sel->line());
+    Selector_List* results = new (ctx.mem) Selector_List(sel->path(), sel->position());
 
     vector<pair<Complex_Selector*, Compound_Selector*> > entries = subset_map.get_v(sel->to_str_vec());
 
