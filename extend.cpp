#include "extend.hpp"
#include "context.hpp"
#include "contextualize.hpp"
#include "to_string.hpp"
#include "backtrace.hpp"
#include "paths.hpp"
#include "parser.hpp"
#ifndef SASS_AST
#include "node.hpp"
#endif
#include "sass_util.hpp"
#include "debug.hpp"
#include <iostream>
#include <deque>

/*
 NOTES:

 - The print* functions print to cerr. This allows our testing frameworks (like sass-spec) to ignore the output, which
   is very helpful when debugging. The format of the output is mainly to wrap things in square brackets to match what
   ruby already outputs (to make comparisons easier).

 - For the direct porting effort, we're trying to port method-for-method until we get all the tests passing.
   Where applicable, I've tried to include the ruby code above the function for reference until all our tests pass.
   The ruby code isn't always directly portable, so I've tried to include any modified ruby code that was actually
   used for the porting.

 - DO NOT try to optimize yet. We get a tremendous benefit out of comparing the output of each stage of the extend to the ruby
   output at the same stage. This makes it much easier to determine where problems are. Try to keep as close to
   the ruby code as you can until we have all the sass-spec tests passing. Then, we should optimize. However, if you see
   something that could probably be optimized, let's not forget it. Add a // TODO: or // IMPROVEMENT: comment.
 
 - Coding conventions in this file (these may need to be changed before merging back into master)
   - Very basic hungarian notation:
     p prefix for pointers (pSelector)
     no prefix for value types and references (selector)
   - Use STL iterators where possible
   - prefer verbose naming over terse naming
   - use typedefs for STL container types for make maintenance easier
 
 - You may see a lot of comments that say "// TODO: is this the correct combinator?". See the comment referring to combinators
   in extendCompoundSelector for a more extensive explanation of my confusion. I think our divergence in data model from ruby
   sass causes this to be necessary.
 

 GLOBAL TODOS:
 
 - wrap the contents of the print functions in DEBUG preprocesser conditionals so they will be optimized away in non-debug mode.
 
 - consider making the extend* functions member functions to avoid passing around ctx and subsetMap map around. This has the
   drawback that the implementation details of the operator are then exposed to the outside world, which is not ideal and
   can cause additional compile time dependencies.
 
 - mark the helper methods in this file static to given them compilation unit linkage.
 
 - implement parent directive matching
 
 - fix compilation warnings for unused Extend members if we really don't need those references anymore.
 */


namespace Sass {

  
  typedef pair<Complex_Selector*, Compound_Selector*> ExtensionPair;
  typedef vector<ExtensionPair> SubsetMapEntries;


  
#ifdef DEBUG

	// TODO: move the ast specific ostream operators into ast.hpp/ast.cpp
  ostream& operator<<(ostream& os, const Complex_Selector::Combinator combinator) {
    switch (combinator) {
      case Complex_Selector::ANCESTOR_OF: os << "\" \""; break;
      case Complex_Selector::PARENT_OF:   os << "\">\""; break;
      case Complex_Selector::PRECEDES:    os << "\"~\""; break;
      case Complex_Selector::ADJACENT_TO: os << "\"+\""; break;
    }
    
    return os;
	}
  
  
  ostream& operator<<(ostream& os, Compound_Selector& compoundSelector) {
		To_String to_string;
    os << compoundSelector.perform(&to_string);
    return os;
  }

  
  // Print a string representation of a Compound_Selector
  static void printCompoundSelector(Compound_Selector* pCompoundSelector, const char* message=NULL, bool newline=true) {
		To_String to_string;

  	if (message) {
    	cerr << message;
    }

		if (pCompoundSelector) {
    	cerr << *pCompoundSelector;
    } else {
    	cerr << "NULL";
    }

		if (newline) {
    	cerr << endl;
    }
  }
  
  
  ostream& operator<<(ostream& os, Complex_Selector& complexSelector) {
		To_String to_string;
    
    os << "[";
    Complex_Selector* pIter = &complexSelector;
    bool first = true;
    while (pIter) {
      if (pIter->combinator() != Complex_Selector::ANCESTOR_OF) {
        if (!first) {
          os << ", ";
        }
        first = false;
      	os << pIter->combinator();
      }

      if (!first) {
        os << ", ";
      }
      first = false;
      
      if (pIter->head()) {
	      os << pIter->head()->perform(&to_string);
      } else {
      	os << "NULL_HEAD";
      }

      pIter = pIter->tail();
    }
    os << "]";

    return os;
  }

  
  // Print a string representation of a Complex_Selector
  static void printComplexSelector(Complex_Selector* pComplexSelector, const char* message=NULL, bool newline=true) {
		To_String to_string;

  	if (message) {
    	cerr << message;
    }

		if (pComplexSelector) {
    	cerr << *pComplexSelector;
    } else {
    	cerr << "NULL";
    }

		if (newline) {
    	cerr << endl;
    }
  }

  
  // Print a string representation of a SourcesSet
  static void printSourcesSet(SourcesSet& sources, Context& ctx, const char* message=NULL, bool newline=true) {
  	To_String to_string;
    
  	if (message) {
    	cerr << message;
    }
    
    // Convert to a deque of strings so we can sort since order doesn't matter in a set. This should cut down on
    // the differences we see when debug printing.
    typedef deque<string> SourceStrings;
    SourceStrings sourceStrings;
    for (SourcesSet::iterator iterator = sources.begin(), iteratorEnd = sources.end(); iterator != iteratorEnd; ++iterator) {
      Complex_Selector* pSource = *iterator;
      stringstream sstream;
      sstream << complexSelectorToNode(pSource, ctx);
      sourceStrings.push_back(sstream.str());
    }

    // Sort to get consistent output
    std::sort(sourceStrings.begin(), sourceStrings.end());

    cerr << "SourcesSet[";
    for (SourceStrings::iterator iterator = sourceStrings.begin(), iteratorEnd = sourceStrings.end(); iterator != iteratorEnd; ++iterator) {
      string source = *iterator;
      if (iterator != sourceStrings.begin()) {
      	cerr << ", ";
      }
      cerr << source;
    }
    cerr << "]";
    
    if (newline) {
      cerr << endl;
    }
  }
  
  
  ostream& operator<<(ostream& os, SubsetMapEntries& entries) {
  	os << "SUBSET_MAP_ENTRIES[";

		for (SubsetMapEntries::iterator iterator = entries.begin(), endIterator = entries.end(); iterator != endIterator; ++iterator) {
      Complex_Selector* pExtComplexSelector = iterator->first;    // The selector up to where the @extend is (ie, the thing to merge)
      Compound_Selector* pExtCompoundSelector = iterator->second; // The stuff after the @extend
      
      if (iterator != entries.begin()) {
      	os << ", ";
      }
    	
      os << "(";
      
      if (pExtComplexSelector) {
        cerr << *pExtComplexSelector;
      } else {
        cerr << "NULL";
      }

      os << " -> ";

      if (pExtCompoundSelector) {
        cerr << *pExtCompoundSelector;
      } else {
        cerr << "NULL";
      }

      os << ")";
      
    }
    
    os << "]";
    
    return os;
  }
  

#endif
  
  
  static bool parentSuperselector(Complex_Selector* pOne, Complex_Selector* pTwo, Context& ctx) {
  	// TODO: figure out a better way to create a Complex_Selector from scratch
    // TODO: There's got to be a better way. This got ugly quick...
    Position noPosition;
    Type_Selector fakeParent("", noPosition, "temp");
    Compound_Selector fakeHead("", noPosition, 1 /*size*/);
    fakeHead.elements().push_back(&fakeParent);
		Complex_Selector fakeParentContainer("", noPosition, Complex_Selector::ANCESTOR_OF, &fakeHead /*head*/, NULL /*tail*/);

    
    pOne->set_innermost(&fakeParentContainer, Complex_Selector::ANCESTOR_OF);
    pTwo->set_innermost(&fakeParentContainer, Complex_Selector::ANCESTOR_OF);
    
    bool isSuperselector = pOne->is_superselector_of(pTwo);
    
    pOne->clear_innermost();
    pTwo->clear_innermost();
    
    return isSuperselector;
  }
  
  
  void nodeToComplexSelectorDeque(const Node& node, ComplexSelectorDeque& out, Context& ctx) {
  	for (NodeDeque::iterator iter = node.collection()->begin(), iterEnd = node.collection()->end(); iter != iterEnd; iter++) {
    	Node& child = *iter;
      out.push_back(nodeToComplexSelector(child, ctx));
    }
  }
  
  Node complexSelectorDequeToNode(const ComplexSelectorDeque& deque, Context& ctx) {
  	Node result = Node::createCollection();

  	for (ComplexSelectorDeque::const_iterator iter = deque.begin(), iterEnd = deque.end(); iter != iterEnd; iter++) {
    	Complex_Selector* pChild = *iter;
      result.collection()->push_back(complexSelectorToNode(pChild, ctx));
    }
    
    return result;
  }
  

  class LcsCollectionComparator {
  public:
  	LcsCollectionComparator(Context& ctx) : mCtx(ctx) {}
    
    Context& mCtx;

  	bool operator()(Complex_Selector* pOne, Complex_Selector* pTwo, Complex_Selector*& pOut) const {
    	/*
      This code is based on the following block from ruby sass' subweave
				do |s1, s2|
          next s1 if s1 == s2
          next unless s1.first.is_a?(SimpleSequence) && s2.first.is_a?(SimpleSequence)
          next s2 if parent_superselector?(s1, s2)
          next s1 if parent_superselector?(s2, s1)
        end
      */

      if (selectors_equal(*pOne, *pTwo, true /*simpleSelectorOrderDependent*/)) {
      	pOut = pOne;
        return true;
      }
      
      if (pOne->combinator() != Complex_Selector::ANCESTOR_OF || pTwo->combinator() != Complex_Selector::ANCESTOR_OF) {
      	return false;
      }
      
      if (parentSuperselector(pOne, pTwo, mCtx)) {
      	pOut = pTwo;
        return true;
      }
      
      if (parentSuperselector(pTwo, pOne, mCtx)) {
      	pOut = pOne;
        return true;
      }

      return false;
    }
  };
  
  
  /*
  This is the equivalent of ruby's Sass::Util.lcs_backtrace.
  
  # Computes a single longest common subsequence for arrays x and y.
  # Algorithm from http://en.wikipedia.org/wiki/Longest_common_subsequence_problem#Reading_out_an_LCS
	*/
  void lcs_backtrace(const LCSTable& c, ComplexSelectorDeque& x, ComplexSelectorDeque& y, int i, int j, const LcsCollectionComparator& comparator, ComplexSelectorDeque& out) {
  	//DEBUG_PRINTLN(LCS, "LCSBACK: X=" << x << " Y=" << y << " I=" << i << " J=" << j)
		// TODO: make printComplexSelectorDeque and use DEBUG_EXEC AND DEBUG_PRINTLN HERE to get equivalent output

  	if (i == 0 || j == 0) {
    	DEBUG_PRINTLN(LCS, "RETURNING EMPTY")
    	return;
    }
    

    Complex_Selector* pCompareOut = NULL;
    if (comparator(x[i], y[j], pCompareOut)) {
      DEBUG_PRINTLN(LCS, "RETURNING AFTER ELEM COMPARE")
      lcs_backtrace(c, x, y, i - 1, j - 1, comparator, out);
      out.push_back(pCompareOut);
      return;
    }
    
    if (c[i][j - 1] > c[i - 1][j]) {
    	DEBUG_PRINTLN(LCS, "RETURNING AFTER TABLE COMPARE")
    	lcs_backtrace(c, x, y, i, j - 1, comparator, out);
      return;
    }
    
    DEBUG_PRINTLN(LCS, "FINAL RETURN")
    lcs_backtrace(c, x, y, i - 1, j, comparator, out);
    return;
  }

  /*
  This is the equivalent of ruby's Sass::Util.lcs_table.
  
  # Calculates the memoization table for the Least Common Subsequence algorithm.
  # Algorithm from http://en.wikipedia.org/wiki/Longest_common_subsequence_problem#Computing_the_length_of_the_LCS
  */
  void lcs_table(const ComplexSelectorDeque& x, const ComplexSelectorDeque& y, const LcsCollectionComparator& comparator, LCSTable& out) {
  	//DEBUG_PRINTLN(LCS, "LCSTABLE: X=" << x << " Y=" << y)
		// TODO: make printComplexSelectorDeque and use DEBUG_EXEC AND DEBUG_PRINTLN HERE to get equivalent output

  	LCSTable c(x.size(), vector<int>(y.size()));
    
    // These shouldn't be necessary since the vector will be initialized to 0 already.
    // x.size.times {|i| c[i][0] = 0}
    // y.size.times {|j| c[0][j] = 0}

    for (size_t i = 1; i < x.size(); i++) {
    	for (size_t j = 1; j < y.size(); j++) {
        Complex_Selector* pCompareOut = NULL;

      	if (comparator(x[i], y[j], pCompareOut)) {
        	c[i][j] = c[i - 1][j - 1] + 1;
        } else {
        	c[i][j] = max(c[i][j - 1], c[i - 1][j]);
        }
      }
    }

    out = c;
  }

  /*
  This is the equivalent of ruby's Sass::Util.lcs.
  
  # Computes a single longest common subsequence for `x` and `y`.
  # If there are more than one longest common subsequences,
  # the one returned is that which starts first in `x`.

  # @param x [NodeCollection]
  # @param y [NodeCollection]
  # @comparator An equality check between elements of `x` and `y`.
  # @return [NodeCollection] The LCS

  http://en.wikipedia.org/wiki/Longest_common_subsequence_problem
  */
  void lcs(ComplexSelectorDeque& x, ComplexSelectorDeque& y, const LcsCollectionComparator& comparator, Context& ctx, ComplexSelectorDeque& out) {
  	//DEBUG_PRINTLN(LCS, "LCS: X=" << x << " Y=" << y)
    // TODO: make printComplexSelectorDeque and use DEBUG_EXEC AND DEBUG_PRINTLN HERE to get equivalent output

    x.push_front(NULL);
    y.push_front(NULL);

    LCSTable table;
    lcs_table(x, y, comparator, table);
    
		return lcs_backtrace(table, x, y, x.size() - 1, y.size() - 1, comparator, out);
  }
  

  /*
   This is the equivalent of ruby's Sequence.trim.
   
   The following is the modified version of the ruby code that was more portable to C++. You
   should be able to drop it into ruby 3.2.19 and get the same results from ruby sass.

        # Avoid truly horrific quadratic behavior. TODO: I think there
        # may be a way to get perfect trimming without going quadratic.
        return seqses if seqses.size > 100

        # Keep the results in a separate array so we can be sure we aren't
        # comparing against an already-trimmed selector. This ensures that two
        # identical selectors don't mutually trim one another.
        result = seqses.dup

        # This is n^2 on the sequences, but only comparing between
        # separate sequences should limit the quadratic behavior.
        seqses.each_with_index do |seqs1, i|
          tempResult = []

          for seq1 in seqs1 do
            max_spec = 0
            for seq in _sources(seq1) do
              max_spec = [max_spec, seq.specificity].max
            end


            isMoreSpecificOuter = false
            for seqs2 in result do
              if seqs1.equal?(seqs2) then
                next
              end

              # Second Law of Extend: the specificity of a generated selector
              # should never be less than the specificity of the extending
              # selector.
              #
              # See https://github.com/nex3/sass/issues/324.
              isMoreSpecificInner = false
              for seq2 in seqs2 do
                isMoreSpecificInner = _specificity(seq2) >= max_spec && _superselector?(seq2, seq1)
                if isMoreSpecificInner then
                  break
                end
              end
              
              if isMoreSpecificInner then
                isMoreSpecificOuter = true
                break
              end
            end

            if !isMoreSpecificOuter then
              tempResult.push(seq1)
            end
          end

          result[i] = tempResult

        end

        result
   */
  /*
   - IMPROVEMENT: We could probably work directly in the output trimmed deque.
   */
  static Node trim(Node& seqses, Context& ctx) {
    // See the comments in the above ruby code before embarking on understanding this function.

    // Avoid poor performance in extreme cases.
    if (seqses.collection()->size() > 100) {
    	return seqses;
    }


		DEBUG_PRINTLN(TRIM, "TRIM: " << seqses)

    
    Node result = Node::createCollection();
    result.plus(seqses);
    
    DEBUG_PRINTLN(TRIM, "RESULT INITIAL: " << result)
    
    // Normally we use the standard STL iterators, but in this case, we need to access the result collection by index since we're
    // iterating the input collection, computing a value, and then setting the result in the output collection. We have to keep track
    // of the index manually.
    int toTrimIndex = 0;

    for (NodeDeque::iterator seqsesIter = seqses.collection()->begin(), seqsesIterEnd = seqses.collection()->end(); seqsesIter != seqsesIterEnd; ++seqsesIter) {
    	Node& seqs1 = *seqsesIter;
      
      DEBUG_PRINTLN(TRIM, "SEQS1: " << seqs1 << " " << toTrimIndex)
      
      Node tempResult = Node::createCollection();
      
      for (NodeDeque::iterator seqs1Iter = seqs1.collection()->begin(), seqs1EndIter = seqs1.collection()->end(); seqs1Iter != seqs1EndIter; ++seqs1Iter) {
        Node& seq1 = *seqs1Iter;
        
        Complex_Selector* pSeq1 = nodeToComplexSelector(seq1, ctx);
        
        // Compute the maximum specificity. This requires looking at the "sources" of the sequence. See SimpleSequence.sources in the ruby code
        // for a good description of sources.
        //
        // TODO: I'm pretty sure there's a bug in the sources code. It was implemented for sass-spec's 182_test_nested_extend_loop test.
        // While the test passes, I compared the state of each trim call to verify correctness. The last trim call had incorrect sources. We
        // had an extra source that the ruby version did not have. Without a failing test case, this is going to be extra hard to find. My
        // best guess at this point is that we're cloning an object somewhere and maintaining the sources when we shouldn't be. This is purely
        // a guess though.
        int maxSpecificity = 0;
        SourcesSet sources = pSeq1->sources();
        
				DEBUG_PRINTLN(TRIM, "TRIMASDF SEQ1: " << seq1)
        DEBUG_EXEC(TRIM, printSourcesSet(sources, ctx, "TRIMASDF SOURCES: "))
        
        for (SourcesSet::iterator sourcesSetIterator = sources.begin(), sourcesSetIteratorEnd = sources.end(); sourcesSetIterator != sourcesSetIteratorEnd; ++sourcesSetIterator) {
         	const Complex_Selector* const pCurrentSelector = *sourcesSetIterator;
          maxSpecificity = max(maxSpecificity, pCurrentSelector->specificity());
        }
        
        DEBUG_PRINTLN(TRIM, "MAX SPECIFICITY: " << maxSpecificity)
        
        bool isMoreSpecificOuter = false;

				int resultIndex = 0;

        for (NodeDeque::iterator resultIter = result.collection()->begin(), resultIterEnd = result.collection()->end(); resultIter != resultIterEnd; ++resultIter) {
        	Node& seqs2 = *resultIter;
          
					DEBUG_PRINTLN(TRIM, "SEQS1: " << seqs1)
          DEBUG_PRINTLN(TRIM, "SEQS2: " << seqs2)

					// Do not compare the same sequence to itself. The ruby call we're trying to
          // emulate is: seqs1.equal?(seqs2). equal? is an object comparison, not an equivalency comparision.
          // Since we have the same pointers in seqes and results, we can do a pointer comparision. seqs1 is
          // derived from seqses and seqs2 is derived from result.
          if (seqs1.collection() == seqs2.collection()) {
            DEBUG_PRINTLN(TRIM, "CONTINUE")
            continue;
          }

          bool isMoreSpecificInner = false;
          
          for (NodeDeque::iterator seqs2Iter = seqs2.collection()->begin(), seqs2IterEnd = seqs2.collection()->end(); seqs2Iter != seqs2IterEnd; ++seqs2Iter) {
        		Node& seq2 = *seqs2Iter;

            Complex_Selector* pSeq2 = nodeToComplexSelector(seq2, ctx);
            
            DEBUG_PRINTLN(TRIM, "SEQ2 SPEC: " << pSeq2->specificity())
            DEBUG_PRINTLN(TRIM, "IS SPEC: " << pSeq2->specificity() << " >= " << maxSpecificity << " " << (pSeq2->specificity() >= maxSpecificity ? "true" : "false"))
            DEBUG_PRINTLN(TRIM, "IS SUPER: " << (pSeq2->is_superselector_of(pSeq1) ? "true" : "false"))
            
            isMoreSpecificInner = pSeq2->specificity() >= maxSpecificity && pSeq2->is_superselector_of(pSeq1);

            if (isMoreSpecificInner) {
              DEBUG_PRINTLN(TRIM, "FOUND MORE SPECIFIC")
              break;
            }
          }

          // If we found something more specific, we're done. Let the outer loop know and stop iterating.
					if (isMoreSpecificInner) {
            isMoreSpecificOuter = true;
            break;
          }

          resultIndex++;
        }
        
        if (!isMoreSpecificOuter) {
          DEBUG_PRINTLN(TRIM, "PUSHING: " << seq1)
          tempResult.collection()->push_back(seq1);
        }

      }
      
      DEBUG_PRINTLN(TRIM, "RESULT BEFORE ASSIGN: " << result)
      DEBUG_PRINTLN(TRIM, "TEMP RESULT: " << toTrimIndex << " " << tempResult)
      (*result.collection())[toTrimIndex] = tempResult;
      
      toTrimIndex++;
      
      DEBUG_PRINTLN(TRIM, "RESULT: " << result)
		}
    
    return result;
  }


  
  static bool parentSuperselector(const Node& one, const Node& two, Context& ctx) {
  	// TODO: figure out a better way to create a Complex_Selector from scratch
    // TODO: There's got to be a better way. This got ugly quick...
    Position noPosition;
    Type_Selector fakeParent("", noPosition, "temp");
    Compound_Selector fakeHead("", noPosition, 1 /*size*/);
    fakeHead.elements().push_back(&fakeParent);
		Complex_Selector fakeParentContainer("", noPosition, Complex_Selector::ANCESTOR_OF, &fakeHead /*head*/, NULL /*tail*/);
    
    Complex_Selector* pOneWithFakeParent = nodeToComplexSelector(one, ctx);
    pOneWithFakeParent->set_innermost(&fakeParentContainer, Complex_Selector::ANCESTOR_OF);
    Complex_Selector* pTwoWithFakeParent = nodeToComplexSelector(two, ctx);
    pTwoWithFakeParent->set_innermost(&fakeParentContainer, Complex_Selector::ANCESTOR_OF);
    
    return pOneWithFakeParent->is_superselector_of(pTwoWithFakeParent);
  }

  
  class ParentSuperselectorChunker {
  public:
  	ParentSuperselectorChunker(Node& lcs, Context& ctx) : mLcs(lcs), mCtx(ctx) {}
    Node& mLcs;
    Context& mCtx;

  	bool operator()(const Node& seq) const {
			// {|s| parent_superselector?(s.first, lcs.first)}
      return parentSuperselector(seq.collection()->front(), mLcs.collection()->front(), mCtx);
    }
  };
  
  class SubweaveEmptyChunker {
  public:
  	bool operator()(const Node& seq) const {
			// {|s| s.empty?}

      return seq.collection()->empty();
    }
  };
  
  /*
  # Takes initial subsequences of `seq1` and `seq2` and returns all
  # orderings of those subsequences. The initial subsequences are determined
  # by a block.
  #
  # Destructively removes the initial subsequences of `seq1` and `seq2`.
  #
  # For example, given `(A B C | D E)` and `(1 2 | 3 4 5)` (with `|`
  # denoting the boundary of the initial subsequence), this would return
  # `[(A B C 1 2), (1 2 A B C)]`. The sequences would then be `(D E)` and
  # `(3 4 5)`.
  #
  # @param seq1 [Array]
  # @param seq2 [Array]
  # @yield [a] Used to determine when to cut off the initial subsequences.
  #   Called repeatedly for each sequence until it returns true.
  # @yieldparam a [Array] A final subsequence of one input sequence after
  #   cutting off some initial subsequence.
  # @yieldreturn [Boolean] Whether or not to cut off the initial subsequence
  #   here.
  # @return [Array<Array>] All possible orderings of the initial subsequences.
  def chunks(seq1, seq2)
    chunk1 = []
    chunk1 << seq1.shift until yield seq1
    chunk2 = []
    chunk2 << seq2.shift until yield seq2
    return [] if chunk1.empty? && chunk2.empty?
    return [chunk2] if chunk1.empty?
    return [chunk1] if chunk2.empty?
    [chunk1 + chunk2, chunk2 + chunk1]
  end
  */
  template<typename ChunkerType>
  static Node chunks(Node& seq1, Node& seq2, const ChunkerType& chunker) {
  	Node chunk1 = Node::createCollection();
    while (!chunker(seq1)) {
    	chunk1.collection()->push_back(seq1.collection()->front());
      seq1.collection()->pop_front();
    }
    
    Node chunk2 = Node::createCollection();
    while (!chunker(seq2)) {
    	chunk2.collection()->push_back(seq2.collection()->front());
      seq2.collection()->pop_front();
    }
    
    if (chunk1.collection()->empty() && chunk2.collection()->empty()) {
      DEBUG_PRINTLN(CHUNKS, "RETURNING BOTH EMPTY")
      return Node::createCollection();
    }
    
    if (chunk1.collection()->empty()) {
    	Node chunk2Wrapper = Node::createCollection();
    	chunk2Wrapper.collection()->push_back(chunk2);
      DEBUG_PRINTLN(CHUNKS, "RETURNING ONE EMPTY")
      return chunk2Wrapper;
    }
    
    if (chunk2.collection()->empty()) {
	    Node chunk1Wrapper = Node::createCollection();
      chunk1Wrapper.collection()->push_back(chunk1);
      DEBUG_PRINTLN(CHUNKS, "RETURNING TWO EMPTY")
      return chunk1Wrapper;
    }
    
    Node perms = Node::createCollection();
    
    Node firstPermutation = Node::createCollection();
    firstPermutation.collection()->insert(firstPermutation.collection()->end(), chunk1.collection()->begin(), chunk1.collection()->end());
    firstPermutation.collection()->insert(firstPermutation.collection()->end(), chunk2.collection()->begin(), chunk2.collection()->end());
    perms.collection()->push_back(firstPermutation);
    
    Node secondPermutation = Node::createCollection();
    secondPermutation.collection()->insert(secondPermutation.collection()->end(), chunk2.collection()->begin(), chunk2.collection()->end());
    secondPermutation.collection()->insert(secondPermutation.collection()->end(), chunk1.collection()->begin(), chunk1.collection()->end());
    perms.collection()->push_back(secondPermutation);
    
    DEBUG_PRINTLN(CHUNKS, "RETURNING PERM")
    
    return perms;
  }
  
  
  static Node groupSelectors(Node& seq, Context& ctx) {
  	Node newSeq = Node::createCollection();
    
    Node tail = Node::createCollection();
    tail.plus(seq);
    
    while (!tail.collection()->empty()) {
    	Node head = Node::createCollection();
      
      do {
      	head.collection()->push_back(tail.collection()->front());
        tail.collection()->pop_front();
      } while (!tail.collection()->empty() && (head.collection()->back().isCombinator() || tail.collection()->front().isCombinator()));
      
      newSeq.collection()->push_back(head);
    }
    
    return newSeq;
  }
  

  static void getAndRemoveInitialOps(Node& seq, Node& ops) {
  	NodeDeque& seqCollection = *(seq.collection());
    NodeDeque& opsCollection = *(ops.collection());

  	while (seqCollection.size() > 0 && seqCollection.front().isCombinator()) {
    	opsCollection.push_back(seqCollection.front());
      seqCollection.pop_front();
    }
  }
  

  static void getAndRemoveFinalOps(Node& seq, Node& ops) {
  	NodeDeque& seqCollection = *(seq.collection());
    NodeDeque& opsCollection = *(ops.collection());

  	while (seqCollection.size() > 0 && seqCollection.back().isCombinator()) {
    	opsCollection.push_back(seqCollection.back()); // Purposefully reversed to match ruby code
      seqCollection.pop_back();
    }
  }
  
  
  /*
      def merge_initial_ops(seq1, seq2)
        ops1, ops2 = [], []
        ops1 << seq1.shift while seq1.first.is_a?(String)
        ops2 << seq2.shift while seq2.first.is_a?(String)

        newline = false
        newline ||= !!ops1.shift if ops1.first == "\n"
        newline ||= !!ops2.shift if ops2.first == "\n"

        # If neither sequence is a subsequence of the other, they cannot be
        # merged successfully
        lcs = Sass::Util.lcs(ops1, ops2)
        return unless lcs == ops1 || lcs == ops2
        return (newline ? ["\n"] : []) + (ops1.size > ops2.size ? ops1 : ops2)
      end
  */
  static Node mergeInitialOps(Node& seq1, Node& seq2, Context& ctx) {
  	Node ops1 = Node::createCollection();
    Node ops2 = Node::createCollection();
    
  	getAndRemoveInitialOps(seq1, ops1);
    getAndRemoveInitialOps(seq2, ops2);
    
		// TODO: Do we have this information available to us?
    // newline = false
    // newline ||= !!ops1.shift if ops1.first == "\n"
    // newline ||= !!ops2.shift if ops2.first == "\n"

		// If neither sequence is a subsequence of the other, they cannot be merged successfully
    DefaultLcsComparator lcsDefaultComparator;
    Node opsLcs = lcs(ops1, ops2, lcsDefaultComparator, ctx);
    
    if (!(opsLcs == ops1 || opsLcs == ops2)) {
    	return Node::createNil();
    }
    
    // TODO: more newline logic
    // return (newline ? ["\n"] : []) + (ops1.size > ops2.size ? ops1 : ops2)
    
    return (ops1.collection()->size() > ops2.collection()->size() ? ops1 : ops2);
  }
  
  
  /*
      def merge_final_ops(seq1, seq2, res = [])


        # This code looks complicated, but it's actually just a bunch of special
        # cases for interactions between different combinators.
        op1, op2 = ops1.first, ops2.first
        if op1 && op2
          sel1 = seq1.pop
          sel2 = seq2.pop
          if op1 == '~' && op2 == '~'
            if sel1.superselector?(sel2)
              res.unshift sel2, '~'
            elsif sel2.superselector?(sel1)
              res.unshift sel1, '~'
            else
              merged = sel1.unify(sel2.members, sel2.subject?)
              res.unshift [
                [sel1, '~', sel2, '~'],
                [sel2, '~', sel1, '~'],
                ([merged, '~'] if merged)
              ].compact
            end
          elsif (op1 == '~' && op2 == '+') || (op1 == '+' && op2 == '~')
            if op1 == '~'
              tilde_sel, plus_sel = sel1, sel2
            else
              tilde_sel, plus_sel = sel2, sel1
            end

            if tilde_sel.superselector?(plus_sel)
              res.unshift plus_sel, '+'
            else
              merged = plus_sel.unify(tilde_sel.members, tilde_sel.subject?)
              res.unshift [
                [tilde_sel, '~', plus_sel, '+'],
                ([merged, '+'] if merged)
              ].compact
            end
          elsif op1 == '>' && %w[~ +].include?(op2)
            res.unshift sel2, op2
            seq1.push sel1, op1
          elsif op2 == '>' && %w[~ +].include?(op1)
            res.unshift sel1, op1
            seq2.push sel2, op2
          elsif op1 == op2
            return unless merged = sel1.unify(sel2.members, sel2.subject?)
            res.unshift merged, op1
          else
            # Unknown selector combinators can't be unified
            return
          end
          return merge_final_ops(seq1, seq2, res)
        elsif op1
          seq2.pop if op1 == '>' && seq2.last && seq2.last.superselector?(seq1.last)
          res.unshift seq1.pop, op1
          return merge_final_ops(seq1, seq2, res)
        else # op2
          seq1.pop if op2 == '>' && seq1.last && seq1.last.superselector?(seq2.last)
          res.unshift seq2.pop, op2
          return merge_final_ops(seq1, seq2, res)
        end
      end
  */
  static Node mergeFinalOps(Node& seq1, Node& seq2, Context& ctx, Node& res) {
    
    Node ops1 = Node::createCollection();
    Node ops2 = Node::createCollection();
  
    getAndRemoveFinalOps(seq1, ops1);
    getAndRemoveFinalOps(seq2, ops2);
  
		// TODO: do we have newlines to remove?
    // ops1.reject! {|o| o == "\n"}
    // ops2.reject! {|o| o == "\n"}
    
		if (ops1.collection()->empty() && ops2.collection()->empty()) {
    	return res;
    }
  
		if (ops1.collection()->size() > 1 || ops2.collection()->size() > 1) {
    	DefaultLcsComparator lcsDefaultComparator;
    	Node opsLcs = lcs(ops1, ops2, lcsDefaultComparator, ctx);
      
      // If there are multiple operators, something hacky's going on. If one is a supersequence of the other, use that, otherwise give up.
      
      if (!(opsLcs == ops1 || opsLcs == ops2)) {
      	return Node::createNil();
      }
      
      if (ops1.collection()->size() > ops2.collection()->size()) {
      	res.collection()->insert(res.collection()->begin(), ops1.collection()->rbegin(), ops1.collection()->rend());
      } else {
      	res.collection()->insert(res.collection()->begin(), ops2.collection()->rbegin(), ops2.collection()->rend());
      }
      
      return res;
    }
    
    if (!ops1.collection()->empty() && !ops2.collection()->empty()) {

    	Node op1 = ops1.collection()->front();
     	Node op2 = ops2.collection()->front();
      
      Node sel1 = seq1.collection()->back();
      seq1.collection()->pop_back();
      
      Node sel2 = seq2.collection()->back();
      seq2.collection()->pop_back();

      if (op1.combinator() == Complex_Selector::PRECEDES && op2.combinator() == Complex_Selector::PRECEDES) {

      	if (sel1.selector()->is_superselector_of(sel2.selector())) {
        
        	res.collection()->push_front(op1 /*PRECEDES - could have been op2 as well*/);
          res.collection()->push_front(sel2);

        } else if (sel2.selector()->is_superselector_of(sel1.selector())) {

        	res.collection()->push_front(op1 /*PRECEDES - could have been op2 as well*/);
          res.collection()->push_front(sel1);

        } else {

          DEBUG_PRINTLN(ALL, "sel1: " << sel1)
          DEBUG_PRINTLN(ALL, "sel2: " << sel2)
        
          Complex_Selector* pMergedWrapper = sel1.selector()->clone(ctx); // Clone the Complex_Selector to get back to something we can transform to a node once we replace the head with the unification result
          // TODO: does subject matter? Ruby: return unless merged = sel1.unify(sel2.members, sel2.subject?)
          Compound_Selector* pMerged = sel1.selector()->head()->unify_with(sel2.selector()->head(), ctx);
          pMergedWrapper->head(pMerged);
          
          DEBUG_EXEC(ALL, printCompoundSelector(pMerged, "MERGED: "))

          Node newRes = Node::createCollection();
          
          Node firstPerm = Node::createCollection();
          firstPerm.collection()->push_back(sel1);
          firstPerm.collection()->push_back(Node::createCombinator(Complex_Selector::PRECEDES));
          firstPerm.collection()->push_back(sel2);
          firstPerm.collection()->push_back(Node::createCombinator(Complex_Selector::PRECEDES));
          newRes.collection()->push_back(firstPerm);

          Node secondPerm = Node::createCollection();
          secondPerm.collection()->push_back(sel2);
          secondPerm.collection()->push_back(Node::createCombinator(Complex_Selector::PRECEDES));
          secondPerm.collection()->push_back(sel1);
          secondPerm.collection()->push_back(Node::createCombinator(Complex_Selector::PRECEDES));
          newRes.collection()->push_back(secondPerm);
          
          if (pMerged) {
            Node mergedPerm = Node::createCollection();
            mergedPerm.collection()->push_back(Node::createSelector(pMergedWrapper, ctx));
            mergedPerm.collection()->push_back(Node::createCombinator(Complex_Selector::PRECEDES));
            newRes.collection()->push_back(mergedPerm);
          }
          
          res.collection()->push_front(newRes);

          DEBUG_PRINTLN(ALL, "RESULT: " << res)

        }

      } else if (((op1.combinator() == Complex_Selector::PRECEDES && op2.combinator() == Complex_Selector::ADJACENT_TO)) || ((op1.combinator() == Complex_Selector::ADJACENT_TO && op2.combinator() == Complex_Selector::PRECEDES))) {
      
      		Node tildeSel = sel1;
          Node tildeOp = op1;
          Node plusSel = sel2;
          Node plusOp = op2;
      		if (op1.combinator() != Complex_Selector::PRECEDES) {
          	tildeSel = sel2;
            tildeOp = op2;
            plusSel = sel1;
            plusOp = op1;
          }
        
          if (tildeSel.selector()->is_superselector_of(plusSel.selector())) {

            res.collection()->push_front(plusOp);
            res.collection()->push_front(plusSel);

          } else {

						DEBUG_PRINTLN(ALL, "PLUS SEL: " << plusSel)
            DEBUG_PRINTLN(ALL, "TILDE SEL: " << tildeSel)
          
            Complex_Selector* pMergedWrapper = plusSel.selector()->clone(ctx); // Clone the Complex_Selector to get back to something we can transform to a node once we replace the head with the unification result
            // TODO: does subject matter? Ruby: merged = plus_sel.unify(tilde_sel.members, tilde_sel.subject?)
            Compound_Selector* pMerged = plusSel.selector()->head()->unify_with(tildeSel.selector()->head(), ctx);
            pMergedWrapper->head(pMerged);
            
            DEBUG_EXEC(ALL, printCompoundSelector(pMerged, "MERGED: "))
            
            Node newRes = Node::createCollection();
            
            Node firstPerm = Node::createCollection();
            firstPerm.collection()->push_back(tildeSel);
            firstPerm.collection()->push_back(Node::createCombinator(Complex_Selector::PRECEDES));
            firstPerm.collection()->push_back(plusSel);
            firstPerm.collection()->push_back(Node::createCombinator(Complex_Selector::ADJACENT_TO));
            newRes.collection()->push_back(firstPerm);
            
            if (pMerged) {
              Node mergedPerm = Node::createCollection();
              mergedPerm.collection()->push_back(Node::createSelector(pMergedWrapper, ctx));
              mergedPerm.collection()->push_back(Node::createCombinator(Complex_Selector::ADJACENT_TO));
              newRes.collection()->push_back(mergedPerm);
            }
            
            res.collection()->push_front(newRes);
            
            DEBUG_PRINTLN(ALL, "RESULT: " << res)
  
          }
      } else if (op1.combinator() == Complex_Selector::PARENT_OF && (op2.combinator() == Complex_Selector::PRECEDES || op2.combinator() == Complex_Selector::ADJACENT_TO)) {
      
      	res.collection()->push_front(op2);
        res.collection()->push_front(sel2);
        
        seq2.collection()->push_back(sel1);
        seq2.collection()->push_back(op1);

      } else if (op2.combinator() == Complex_Selector::PARENT_OF && (op1.combinator() == Complex_Selector::PRECEDES || op1.combinator() == Complex_Selector::ADJACENT_TO)) {

      	res.collection()->push_front(op1);
        res.collection()->push_front(sel1);
        
        seq2.collection()->push_back(sel2);
        seq2.collection()->push_back(op2);

      } else if (op1.combinator() == op2.combinator()) {
        
        DEBUG_PRINTLN(ALL, "sel1: " << sel1)
        DEBUG_PRINTLN(ALL, "sel2: " << sel2)
      
        Complex_Selector* pMergedWrapper = sel1.selector()->clone(ctx); // Clone the Complex_Selector to get back to something we can transform to a node once we replace the head with the unification result
        // TODO: does subject matter? Ruby: return unless merged = sel1.unify(sel2.members, sel2.subject?)
        Compound_Selector* pMerged = sel1.selector()->head()->unify_with(sel2.selector()->head(), ctx);
        pMergedWrapper->head(pMerged);
        
        DEBUG_EXEC(ALL, printCompoundSelector(pMerged, "MERGED: "))

        if (!pMerged) {
        	return Node::createNil();
        }
        
      	res.collection()->push_front(op1);
        res.collection()->push_front(Node::createSelector(pMergedWrapper, ctx));
        
        DEBUG_PRINTLN(ALL, "RESULT: " << res)

      } else {
      	return Node::createNil();
      }

			return mergeFinalOps(seq1, seq2, ctx, res);
  
    } else if (!ops1.collection()->empty()) {

	    Node op1 = ops1.collection()->front();

    	if (op1.combinator() == Complex_Selector::PARENT_OF && !seq2.collection()->empty() && seq2.collection()->back().selector()->is_superselector_of(seq1.collection()->back().selector())) {
      	seq2.collection()->pop_back();
      }
      
      // TODO: consider unshift(NodeCollection, Node)
      res.collection()->push_front(op1);
      res.collection()->push_front(seq1.collection()->back());
      seq1.collection()->pop_back();

			return mergeFinalOps(seq1, seq2, ctx, res);

    } else { // !ops2.collection()->empty()

    	Node op2 = ops2.collection()->front();
      
      if (op2.combinator() == Complex_Selector::PARENT_OF && !seq1.collection()->empty() && seq1.collection()->back().selector()->is_superselector_of(seq2.collection()->back().selector())) {
      	seq1.collection()->pop_back();
      }
      
      res.collection()->push_front(op2);
      res.collection()->push_front(seq2.collection()->back());
      seq2.collection()->pop_back();

			return mergeFinalOps(seq1, seq2, ctx, res);

    }

  }
  
  
  /*
		This is the equivalent of ruby's Sequence.subweave.

    Here is the original subweave code for reference during porting.

      def subweave(seq1, seq2)
        return [seq2] if seq1.empty?
        return [seq1] if seq2.empty?

        seq1, seq2 = seq1.dup, seq2.dup
        return unless init = merge_initial_ops(seq1, seq2)
        return unless fin = merge_final_ops(seq1, seq2)
        seq1 = group_selectors(seq1)
        seq2 = group_selectors(seq2)
        lcs = Sass::Util.lcs(seq2, seq1) do |s1, s2|
          next s1 if s1 == s2
          next unless s1.first.is_a?(SimpleSequence) && s2.first.is_a?(SimpleSequence)
          next s2 if parent_superselector?(s1, s2)
          next s1 if parent_superselector?(s2, s1)
        end

        diff = [[init]]
        until lcs.empty?
          diff << chunks(seq1, seq2) {|s| parent_superselector?(s.first, lcs.first)} << [lcs.shift]
          seq1.shift
          seq2.shift
        end
        diff << chunks(seq1, seq2) {|s| s.empty?}
        diff += fin.map {|sel| sel.is_a?(Array) ? sel : [sel]}
        diff.reject! {|c| c.empty?}

        result = Sass::Util.paths(diff).map {|p| p.flatten}.reject {|p| path_has_two_subjects?(p)}

        result
      end
	*/
	static Node subweave(Node& one, Node& two, Context& ctx) {
    // Check for the simple cases
    if (one.collection()->size() == 0) {
    	Node out = Node::createCollection();
      out.collection()->push_back(two);
      return out;
    }
		if (two.collection()->size() == 0) {
    	Node out = Node::createCollection();
      out.collection()->push_back(one);
      return out;
    }

    

    Node seq1 = Node::createCollection();
    seq1.plus(one);
    Node seq2 = Node::createCollection();
    seq2.plus(two);
    
    DEBUG_PRINTLN(SUBWEAVE, "SUBWEAVE ONE: " << seq1)
    DEBUG_PRINTLN(SUBWEAVE, "SUBWEAVE TWO: " << seq2)

		Node init = mergeInitialOps(seq1, seq2, ctx);
    if (init.isNil()) {
    	return Node::createNil();
    }
    
    DEBUG_PRINTLN(SUBWEAVE, "INIT: " << init)
    
    Node res = Node::createCollection();
		Node fin = mergeFinalOps(seq1, seq2, ctx, res);
    if (fin.isNil()) {
    	return Node::createNil();
    }
    
    DEBUG_PRINTLN(SUBWEAVE, "FIN: " << fin)


		// Moving this line up since fin isn't modified between now and when it happened before
    // fin.map {|sel| sel.is_a?(Array) ? sel : [sel]}

    for (NodeDeque::iterator finIter = fin.collection()->begin(), finEndIter = fin.collection()->end();
           finIter != finEndIter; ++finIter) {
      
      Node& childNode = *finIter;
      
      if (!childNode.isCollection()) {
      	Node wrapper = Node::createCollection();
        wrapper.collection()->push_back(childNode);
        childNode = wrapper;
      }

    }

		DEBUG_PRINTLN(SUBWEAVE, "FIN MAPPED: " << fin)



    Node groupSeq1 = groupSelectors(seq1, ctx);
    DEBUG_PRINTLN(SUBWEAVE, "SEQ1: " << groupSeq1)
    
    Node groupSeq2 = groupSelectors(seq2, ctx);
    DEBUG_PRINTLN(SUBWEAVE, "SEQ2: " << groupSeq2)


    ComplexSelectorDeque groupSeq1Converted;
    nodeToComplexSelectorDeque(groupSeq1, groupSeq1Converted, ctx);

    ComplexSelectorDeque groupSeq2Converted;
    nodeToComplexSelectorDeque(groupSeq2, groupSeq2Converted, ctx);

		ComplexSelectorDeque out;
    LcsCollectionComparator collectionComparator(ctx);
    lcs(groupSeq2Converted, groupSeq1Converted, collectionComparator, ctx, out);
    Node seqLcs = complexSelectorDequeToNode(out, ctx);
    
    DEBUG_PRINTLN(SUBWEAVE, "SEQLCS: " << seqLcs)


		Node initWrapper = Node::createCollection();
    initWrapper.collection()->push_back(init);
		Node diff = Node::createCollection();
    diff.collection()->push_back(initWrapper);

    DEBUG_PRINTLN(SUBWEAVE, "DIFF INIT: " << diff)
    
    
    while (!seqLcs.collection()->empty()) {
    	ParentSuperselectorChunker superselectorChunker(seqLcs, ctx);
      Node chunksResult = chunks(groupSeq1, groupSeq2, superselectorChunker);
      diff.collection()->push_back(chunksResult);
      
      Node lcsWrapper = Node::createCollection();
      lcsWrapper.collection()->push_back(seqLcs.collection()->front());
      seqLcs.collection()->pop_front();
      diff.collection()->push_back(lcsWrapper);
    
			groupSeq1.collection()->pop_front();
      groupSeq2.collection()->pop_front();
    }
    
    DEBUG_PRINTLN(SUBWEAVE, "DIFF POST LCS: " << diff)
    
    
    DEBUG_PRINTLN(SUBWEAVE, "CHUNKS: ONE=" << groupSeq1 << " TWO=" << groupSeq2)
    

    SubweaveEmptyChunker emptyChunker;
    Node chunksResult = chunks(groupSeq1, groupSeq2, emptyChunker);
    diff.collection()->push_back(chunksResult);
    
    
    DEBUG_PRINTLN(SUBWEAVE, "DIFF POST CHUNKS: " << diff)
    

    diff.collection()->insert(diff.collection()->end(), fin.collection()->begin(), fin.collection()->end());
    
    DEBUG_PRINTLN(SUBWEAVE, "DIFF POST FIN MAPPED: " << diff)

    // JMA - filter out the empty nodes (use a new collection, since iterator erase() invalidates the old collection)
    Node diffFiltered = Node::createCollection();
    for (NodeDeque::iterator diffIter = diff.collection()->begin(), diffEndIter = diff.collection()->end();
           diffIter != diffEndIter; ++diffIter) {
    	Node& node = *diffIter;
      if (node.collection() && !node.collection()->empty()) {
        diffFiltered.collection()->push_back(node);
      }
    }
    diff = diffFiltered;
    
    DEBUG_PRINTLN(SUBWEAVE, "DIFF POST REJECT: " << diff)
    
    
		Node pathsResult = paths(diff, ctx);
    
    DEBUG_PRINTLN(SUBWEAVE, "PATHS: " << pathsResult)
    

		// We're flattening in place
    for (NodeDeque::iterator pathsIter = pathsResult.collection()->begin(), pathsEndIter = pathsResult.collection()->end();
			pathsIter != pathsEndIter; ++pathsIter) {

    	Node& child = *pathsIter;
      child = flatten(child, ctx);
    }
    
    DEBUG_PRINTLN(SUBWEAVE, "FLATTENED: " << pathsResult)
    
    
    /*
      TODO: implement
      rejected = mapped.reject {|p| path_has_two_subjects?(p)}
      $stderr.puts "REJECTED: #{rejected}"
     */
    
  
  	return pathsResult;

  }
	static Node subweaveNaive(const Node& one, const Node& two, Context& ctx) {
		Node out = Node::createCollection();

    // Check for the simple cases
    if (one.isNil()) {
      out.collection()->push_back(two.clone(ctx));
    } else if (two.isNil()) {
      out.collection()->push_back(one.clone(ctx));
    } else {
      // Do the naive implementation. pOne = A B and pTwo = C D ...yields...  A B C D and C D A B
      // See https://gist.github.com/nex3/7609394 for details.
      
      Node firstPerm = one.clone(ctx);
      Node twoCloned = two.clone(ctx);
      firstPerm.plus(twoCloned);
      out.collection()->push_back(firstPerm);
      
      Node secondPerm = two.clone(ctx);
      Node oneCloned = one.clone(ctx);
      secondPerm.plus(oneCloned );
      out.collection()->push_back(secondPerm);
    }
    
    return out;
  }


  /*
   This is the equivalent of ruby's Sequence.weave.
   
   The following is the modified version of the ruby code that was more portable to C++. You
   should be able to drop it into ruby 3.2.19 and get the same results from ruby sass.

      def weave(path)
        # This function works by moving through the selector path left-to-right,
        # building all possible prefixes simultaneously. These prefixes are
        # `befores`, while the remaining parenthesized suffixes is `afters`.
        befores = [[]]
        afters = path.dup

        until afters.empty?
          current = afters.shift.dup
          last_current = [current.pop]

          tempResult = []

          for before in befores do
            sub = subweave(before, current)
            if sub.nil?
              next
            end

            for seqs in sub do
              tempResult.push(seqs + last_current)
            end
          end

          befores = tempResult

        end

        return befores
      end
 	*/
  /*
      def weave(path)
        befores = [[]]
        afters = path.dup

        until afters.empty?
          current = afters.shift.dup

          last_current = [current.pop]


          tempResult = []

          for before in befores do
            sub = subweave(before, current)

            if sub.nil?
              next []
            end

            
            for seqs in sub do
              toPush = seqs + last_current

              tempResult.push(seqs + last_current)
            end

          end

          befores = tempResult

        end

        return befores
      end
  */
	static Node weave(Node& path, Context& ctx) {
  
  	DEBUG_PRINTLN(WEAVE, "WEAVE: " << path)
  
  	Node befores = Node::createCollection();
    befores.collection()->push_back(Node::createCollection());

		Node afters = Node::createCollection();
    afters.plus(path);

		while (!afters.collection()->empty()) {
    	Node current = afters.collection()->front().clone(ctx);
      afters.collection()->pop_front();
      DEBUG_PRINTLN(WEAVE, "CURRENT: " << current)
      
      Node last_current = Node::createCollection();
      last_current.collection()->push_back(current.collection()->back());
      current.collection()->pop_back();
      DEBUG_PRINTLN(WEAVE, "CURRENT POST POP: " << current)
      DEBUG_PRINTLN(WEAVE, "LAST CURRENT: " << last_current)
    
			Node tempResult = Node::createCollection();
      
      for (NodeDeque::iterator beforesIter = befores.collection()->begin(), beforesEndIter = befores.collection()->end(); beforesIter != beforesEndIter; beforesIter++) {
      	Node& before = *beforesIter;
        
        Node sub = subweave(before, current, ctx);
        
        DEBUG_PRINTLN(WEAVE, "SUB: " << sub)
        
        if (sub.isNil()) {
        	return Node::createCollection();
        }
        
        for (NodeDeque::iterator subIter = sub.collection()->begin(), subEndIter = sub.collection()->end(); subIter != subEndIter; subIter++) {
          Node& seqs = *subIter;
          
          Node toPush = Node::createCollection();
          toPush.plus(seqs);
          toPush.plus(last_current);
          
          tempResult.collection()->push_back(toPush);
          
        }
      }
      
      befores = tempResult;

    }
    
    return befores;
  }



  // This forward declaration is needed since extendComplexSelector calls extendCompoundSelector, which may recursively
  // call extendComplexSelector again.
  static Node extendComplexSelector(
    Complex_Selector* pComplexSelector,
    Context& ctx,
    ExtensionSubsetMap& subsetMap,
    set<Compound_Selector> seen);
  
  
  
  /*
   This is the equivalent of ruby's SimpleSequence.do_extend.
   
    // TODO: I think I have some modified ruby code to put here. Check.
  */
  /*
   ISSUES:
   - Previous TODO: Do we need to group the results by extender?
   - What does subject do in?: next unless unified = seq.members.last.unify(self_without_sel, subject?)
   - IMPROVEMENT: The search for uniqueness at the end is not ideal since it's has to loop over everything...
   - IMPROVEMENT: Check if the final search for uniqueness is doing anything that extendComplexSelector isn't already doing...
   */
  template<typename KeyType>
  class GroupByToAFunctor {
  public:
  	KeyType operator()(ExtensionPair& extPair) const {
    	Complex_Selector* pSelector = extPair.first;
			return *pSelector;
    }
  };
  static Node extendCompoundSelector(
  	Compound_Selector* pSelector,
    Context& ctx,
    ExtensionSubsetMap& subsetMap,
    set<Compound_Selector> seen) {
    
    DEBUG_EXEC(EXTEND_COMPOUND, printCompoundSelector(pSelector, "EXTEND COMPOUND: "))
    
    Node extendedSelectors = Node::createCollection();

    To_String to_string;

    SubsetMapEntries entries = subsetMap.get_v(pSelector->to_str_vec());
    

		typedef vector<pair<Complex_Selector, vector<ExtensionPair> > > GroupedByToAResult;
    
    GroupByToAFunctor<Complex_Selector> extPairKeyFunctor;
    GroupedByToAResult arr;
    group_by_to_a(entries, extPairKeyFunctor, arr);
    
    
    typedef pair<Compound_Selector*, Complex_Selector*> SelsNewSeqPair;
    typedef vector<SelsNewSeqPair> SelsNewSeqPairCollection;
    
    
    SelsNewSeqPairCollection holder;


    for (GroupedByToAResult::iterator groupedIter = arr.begin(), groupedIterEnd = arr.end(); groupedIter != groupedIterEnd; groupedIter++) {
    	pair<Complex_Selector, vector<ExtensionPair> >& groupedPair = *groupedIter;

      Complex_Selector& seq = groupedPair.first;
      vector<ExtensionPair>& group = groupedPair.second;
      
//      DEBUG_EXEC(EXTEND_COMPOUND, printComplexSelector(&seq, "SEQ: "))


			Compound_Selector* pSels = new (ctx.mem) Compound_Selector(pSelector->path(), pSelector->position());
			for (vector<ExtensionPair>::iterator groupIter = group.begin(), groupIterEnd = group.end(); groupIter != groupIterEnd; groupIter++) {
      	ExtensionPair& pair = *groupIter;
        Compound_Selector* pCompound = pair.second;
        for (size_t index = 0; index < pCompound->length(); index++) {
        	Simple_Selector* pSimpleSelector = (*pCompound)[index];
	        (*pSels) << pSimpleSelector;
        }
      }



//      DEBUG_EXEC(EXTEND_COMPOUND, printCompoundSelector(pSels, "SELS: "))


      Complex_Selector* pExtComplexSelector = &seq;    // The selector up to where the @extend is (ie, the thing to merge)
      Compound_Selector* pExtCompoundSelector = pSels; // All the simple selectors to be replaced from the current compound selector from all extensions


      
      // TODO: This can return a Compound_Selector with no elements. Should that just be returning NULL?
      Compound_Selector* pSelectorWithoutExtendSelectors = pSelector->minus(pExtCompoundSelector, ctx);
      
      
//      DEBUG_EXEC(EXTEND_COMPOUND, printCompoundSelector(pSelector, "MEMBERS: "))
//      DEBUG_EXEC(EXTEND_COMPOUND, printCompoundSelector(pSelectorWithoutExtendSelectors, "SELF_WO_SEL: "))


      Compound_Selector* pInnermostCompoundSelector = pExtComplexSelector->base();
      Compound_Selector* pUnifiedSelector = NULL;

			if (!pInnermostCompoundSelector) {
        pInnermostCompoundSelector = new (ctx.mem) Compound_Selector(pSelector->path(), pSelector->position());
      }

      pUnifiedSelector = pInnermostCompoundSelector->unify_with(pSelectorWithoutExtendSelectors, ctx);
      
//      DEBUG_EXEC(EXTEND_COMPOUND, printCompoundSelector(pInnermostCompoundSelector, "LHS: "))
//      DEBUG_EXEC(EXTEND_COMPOUND, printCompoundSelector(pSelectorWithoutExtendSelectors, "RHS: "))
//      DEBUG_EXEC(EXTEND_COMPOUND, printCompoundSelector(pUnifiedSelector, "UNIFIED: "))
      
      if (!pUnifiedSelector || pUnifiedSelector->length() == 0) {
        continue;
      }
      

      
      // TODO: implement the parent directive match (if necessary based on test failures)
      // next if group.map {|e, _| check_directives_match!(e, parent_directives)}.none?
      
      


      // TODO: This seems a little fishy to me. See if it causes any problems. From the ruby, we should be able to just
      // get rid of the last Compound_Selector and replace it with this one. I think the reason this code is more
      // complex is that Complex_Selector contains a combinator, but in ruby combinators have already been filtered
      // out and aren't operated on.
      Complex_Selector* pNewSelector = pExtComplexSelector->clone(ctx);
      Complex_Selector* pNewInnerMost = new (ctx.mem) Complex_Selector(pSelector->path(), pSelector->position(), Complex_Selector::ANCESTOR_OF, pUnifiedSelector, NULL);
      Complex_Selector::Combinator combinator = pNewSelector->clear_innermost();
      pNewSelector->set_innermost(pNewInnerMost, combinator);
      
      // Clear the sources on the selector. In ruby sass, the selector starts anew with no sources. pExtComplexSelector ends up
      // having sources on it, and during iteration or recursion, those sources may end up on it at this point in the code. To
      // try and compensate, remove the sources. This may not be sufficient due to the iterative and recursive nature of this
      // code, but it seems to work. The other solution would be to create a pExtComplexSelector->cloneDeep(ctx), which would
      // clone the Compound_Selectors it points to as well so that sources wouldn't be shared. Until we know
      // it's a problem, let's not take the memory hit.
      pNewSelector->clearSources();
      


      // Set the sources on our new Complex_Selector to the sources of this simple sequence plus the thing we're extending.
      DEBUG_PRINTLN(EXTEND_COMPOUND, "SOURCES SETTING ON NEW SEQ: " << complexSelectorToNode(pNewSelector, ctx))
      
      DEBUG_EXEC(EXTEND_COMPOUND, SourcesSet oldSet = pNewSelector->sources(); printSourcesSet(oldSet, ctx, "SOURCES NEW SEQ BEGIN: "))

      SourcesSet newSourcesSet = pSelector->sources();
      DEBUG_EXEC(EXTEND_COMPOUND, printSourcesSet(newSourcesSet, ctx, "SOURCES THIS EXTEND: "))

      newSourcesSet.insert(pExtComplexSelector);
      DEBUG_EXEC(EXTEND_COMPOUND, printSourcesSet(newSourcesSet, ctx, "SOURCES WITH NEW SOURCE: "))

      pNewSelector->addSources(newSourcesSet, ctx);
      
			DEBUG_EXEC(EXTEND_COMPOUND, SourcesSet newSet = pNewSelector->sources(); printSourcesSet(newSet, ctx, "SOURCES ON NEW SELECTOR AFTER ADD: "))
      DEBUG_EXEC(EXTEND_COMPOUND, printSourcesSet(pSelector->sources(), ctx, "SOURCES THIS EXTEND WHICH SHOULD BE SAME STILL: "))



			holder.push_back(make_pair(pSels, pNewSelector));
    }


    for (SelsNewSeqPairCollection::iterator holderIter = holder.begin(), holderIterEnd = holder.end(); holderIter != holderIterEnd; holderIter++) {
			SelsNewSeqPair& pair = *holderIter;
      
      Compound_Selector* pSels = pair.first;
      Complex_Selector* pNewSelector = pair.second;
      

      if (seen.find(*pSels) != seen.end()) {
        continue;
      }
      

      set<Compound_Selector> recurseSeen(seen);
      recurseSeen.insert(*pSels);


			DEBUG_PRINTLN(EXTEND_COMPOUND, "RECURSING DO EXTEND: " << complexSelectorToNode(pNewSelector, ctx))

			Node recurseExtendedSelectors = extendComplexSelector(pNewSelector, ctx, subsetMap, recurseSeen);
      
			DEBUG_PRINTLN(EXTEND_COMPOUND, "RECURSING DO EXTEND RETURN: " << recurseExtendedSelectors)

      for (NodeDeque::iterator iterator = recurseExtendedSelectors.collection()->begin(), endIterator = recurseExtendedSelectors.collection()->end();
           iterator != endIterator; ++iterator) {
        Node& newSelector = *iterator;

//				DEBUG_PRINTLN(EXTEND_COMPOUND, "EXTENDED AT THIS POINT: " << extendedSelectors)
//				DEBUG_PRINTLN(EXTEND_COMPOUND, "SELECTOR EXISTS ALREADY: " << newSelector << " " << extendedSelectors.contains(newSelector, false /*simpleSelectorOrderDependent*/));

        if (!extendedSelectors.contains(newSelector, false /*simpleSelectorOrderDependent*/)) {
//        	DEBUG_PRINTLN(EXTEND_COMPOUND, "ADDING NEW SELECTOR")
          extendedSelectors.collection()->push_back(newSelector);
        }
      }
    }
    
    DEBUG_EXEC(EXTEND_COMPOUND, printCompoundSelector(pSelector, "EXTEND COMPOUND END: "))
    
    return extendedSelectors;
  }
  
  
  static bool complexSelectorHasExtension(
  	Complex_Selector* pComplexSelector,
    Context& ctx,
    ExtensionSubsetMap& subsetMap) {

		bool hasExtension = false;

		Complex_Selector* pIter = pComplexSelector;
    
    while (!hasExtension && pIter) {
    	Compound_Selector* pHead = pIter->head();

			if (pHead) {
        SubsetMapEntries entries = subsetMap.get_v(pHead->to_str_vec());
        
        hasExtension = entries.size() > 0;
      }

    	pIter = pIter->tail();
    }
    
    return hasExtension;
  }

  
  /*
   This is the equivalent of ruby's Sequence.do_extend.
   
   // TODO: I think I have some modified ruby code to put here. Check.
   */
  /*
   ISSUES:
   - check to automatically include combinators doesn't transfer over to libsass' data model where
     the combinator and compound selector are one unit
     next [[sseq_or_op]] unless sseq_or_op.is_a?(SimpleSequence)
   */
  static Node extendComplexSelector(
  	Complex_Selector* pComplexSelector,
    Context& ctx,
    ExtensionSubsetMap& subsetMap,
    set<Compound_Selector> seen) {
    
    Node complexSelector = complexSelectorToNode(pComplexSelector, ctx);
 
    DEBUG_PRINTLN(EXTEND_COMPLEX, "EXTEND COMPLEX: " << complexSelector)
    
    Node extendedNotExpanded = Node::createCollection();
    
    for (NodeDeque::iterator complexSelIter = complexSelector.collection()->begin(), complexSelIterEnd = complexSelector.collection()->end(); complexSelIter != complexSelIterEnd; ++complexSelIter) {
      Node& sseqOrOp = *complexSelIter;
      
      DEBUG_PRINTLN(EXTEND_COMPLEX, "LOOP: " << sseqOrOp)
      
      // If it's not a selector (meaning it's a combinator), just include it automatically
      if (!sseqOrOp.isSelector()) {
      	// Wrap our Combinator in two collections to match ruby. This is essentially making a collection Node
        // with one collection child. The collection child represents a Complex_Selector that is only a combinator.
      	Node outer = Node::createCollection();
        Node inner = Node::createCollection();
        outer.collection()->push_back(inner);
        inner.collection()->push_back(sseqOrOp);
        extendedNotExpanded.collection()->push_back(outer);
      	continue;
      }
    
      Compound_Selector* pCompoundSelector = sseqOrOp.selector()->head();

      Node extended = extendCompoundSelector(pCompoundSelector, ctx, subsetMap, seen);

			DEBUG_PRINTLN(EXTEND_COMPLEX, "EXTENDED: " << extended)

      
      // Prepend the Compound_Selector based on the choices logic; choices seems to be extend but with an ruby Array instead of a Sequence
      // due to the member mapping: choices = extended.map {|seq| seq.members}
      Complex_Selector* pJustCurrentCompoundSelector = sseqOrOp.selector();

      bool isSuperselector = false;
      for (NodeDeque::iterator iterator = extended.collection()->begin(), endIterator = extended.collection()->end();
           iterator != endIterator; ++iterator) {
        Node& childNode = *iterator;
        Complex_Selector* pExtensionSelector = nodeToComplexSelector(childNode, ctx);
      	if (pExtensionSelector->is_superselector_of(pJustCurrentCompoundSelector)) {
          isSuperselector = true;
          break;
        }
      }

      if (!isSuperselector) {
        extended.collection()->push_front(complexSelectorToNode(pJustCurrentCompoundSelector, ctx));
      }

			DEBUG_PRINTLN(EXTEND_COMPLEX, "CHOICES UNSHIFTED: " << extended)
      
      // Aggregate our current extensions
      extendedNotExpanded.collection()->push_back(extended);
    }


		DEBUG_PRINTLN(EXTEND_COMPLEX, "EXTENDED NOT EXPANDED: " << extendedNotExpanded)
  
  

    // Ruby Equivalent: paths
    Node paths = Sass::paths(extendedNotExpanded, ctx);

		DEBUG_PRINTLN(EXTEND_COMPLEX, "PATHS: " << paths)



    // Ruby Equivalent: weave
    Node weaves = Node::createCollection();
    
    for (NodeDeque::iterator pathsIter = paths.collection()->begin(), pathsEndIter = paths.collection()->end(); pathsIter != pathsEndIter; ++pathsIter) {
      Node& path = *pathsIter;
			Node weaved = weave(path, ctx);
			weaves.collection()->push_back(weaved);
    }

		DEBUG_PRINTLN(EXTEND_COMPLEX, "WEAVES: " << weaves)



    // Ruby Equivalent: trim
    Node trimmed = trim(weaves, ctx);

		DEBUG_PRINTLN(EXTEND_COMPLEX, "TRIMMED: " << trimmed)

    
    // Ruby Equivalent: flatten
    Node extendedSelectors = flatten(trimmed, ctx, 1);
    
		DEBUG_PRINTLN(EXTEND_COMPLEX, ">>>>> EXTENDED: " << extendedSelectors)
    
    
    DEBUG_PRINTLN(EXTEND_COMPLEX, "EXTEND COMPLEX END: " << complexSelector)


		return extendedSelectors;
  }



  /*
   This is the equivalent of ruby's CommaSequence.do_extend.
  */
  static Selector_List* extendSelectorList(Selector_List* pSelectorList, Context& ctx, ExtensionSubsetMap& subsetMap, bool& extendedSomething) {

    To_String to_string;

    Selector_List* pNewSelectors = new (ctx.mem) Selector_List(pSelectorList->path(), pSelectorList->position(), pSelectorList->length());
    
    extendedSomething = false;

    for (size_t index = 0, length = pSelectorList->length(); index < length; index++) {
      Complex_Selector* pSelector = (*pSelectorList)[index];
      
      // ruby sass seems to keep a list of things that have extensions and then only extend those. We don't currently do that.
      // Since it's not that expensive to check if an extension exists in the subset map and since it can be relatively expensive to
      // run through the extend code (which does a data model transformation), check if there is anything to extend before doing
      // the extend. We might be able to optimize extendComplexSelector, but this approach keeps us closer to ruby sass (which helps
      // when debugging).
      if (!complexSelectorHasExtension(pSelector, ctx, subsetMap)) {
      	*pNewSelectors << pSelector;
      	continue;
      }
      
      extendedSomething = true;

      set<Compound_Selector> seen;
      Node extendedSelectors = extendComplexSelector(pSelector, ctx, subsetMap, seen);
      
      if (!pSelector->has_placeholder()) {
        if (!extendedSelectors.contains(complexSelectorToNode(pSelector, ctx), true /*simpleSelectorOrderDependent*/)) {
        	*pNewSelectors << pSelector;
        }
      }
      
      for (NodeDeque::iterator iterator = extendedSelectors.collection()->begin(), iteratorEnd = extendedSelectors.collection()->end(); iterator != iteratorEnd; ++iterator) {
        Node& childNode = *iterator;
        *pNewSelectors << nodeToComplexSelector(childNode, ctx);
      }
    }
    
    return pNewSelectors;

  }
  

  bool containsAnyExtendableStatements(Block* b) {
    
    for (size_t i = 0, L = b->length(); i < L; ++i) {
      Statement* stm = (*b)[i];
      if (typeid(*stm) == typeid(Declaration) || typeid(*stm) == typeid(At_Rule)) {
        return true;
      }
      else if (typeid(*stm) == typeid(Ruleset)) {
      	// Do nothing. This doesn't count as an extendable statement since we'll iterate over this rule set at some point and try to extend it.
      }
      else if (dynamic_cast<Has_Block*>(stm) && containsAnyExtendableStatements(((Has_Block*)stm)->block())) {
        return true;
      }
    }
    
    return false;

  }

  
  // Extend a ruleset by extending the selectors and updating them on the ruleset. The block's rules don't need to change.
  template <typename ObjectType>
  static void extendObjectWithSelectorAndBlock(ObjectType* pObject, Context& ctx, ExtensionSubsetMap& subsetMap) {
    To_String to_string;
    
    // Ruby sass seems to filter nodes that don't have any content well before we get here. I'm not sure the repercussions
    // of doing so, so for now, let's just not extend things that won't be output later.
    // TODO: can we do this check in expand so that we don't have extra nodes laying around that we don't need and will never print.
    if (!containsAnyExtendableStatements(pObject->block())) {
    	return;
    }

<<<<<<< HEAD
    Selector_List* pNewSelectorList = extendSelectorList(static_cast<Selector_List*>(pObject->selector()), ctx, subsetMap);
=======
		bool extendedSomething = false;
    Selector_List* pNewSelectorList = extendSelectorList(static_cast<Selector_List*>(pObjectWithSelector->selector()), ctx, subsetMap, extendedSomething);
>>>>>>> 6ff5a682

    if (extendedSomething && pNewSelectorList) {
      // re-parse in order to restructure expanded placeholder nodes correctly.
      //
      // TODO: I don't know if this is needed, but it was in the original C++ implementation, so I kept it. Try running the tests without re-parsing.
      pObject->selector(
        Parser::from_c_str(
          (pNewSelectorList->perform(&to_string) + ";").c_str(),
          ctx,
          pNewSelectorList->path(),
          pNewSelectorList->position()
        ).parse_selector_group()
      );
    }
  }
  
  

  Extend::Extend(Context& ctx, ExtensionSubsetMap& ssm)
  : ctx(ctx), subset_map(ssm)
  { }

  void Extend::operator()(Block* b)
  {
    for (size_t i = 0, L = b->length(); i < L; ++i) {
      (*b)[i]->perform(this);
    }
  }

  void Extend::operator()(Ruleset* pRuleset)
  {
    extendObjectWithSelectorAndBlock(pRuleset, ctx, subset_map);

    pRuleset->block()->perform(this);
  }

  void Extend::operator()(Media_Block* pMediaBlock)
  {
    if (pMediaBlock->selector()) {
      extendObjectWithSelectorAndBlock(pMediaBlock, ctx, subset_map);
    }
    
    pMediaBlock->block()->perform(this);
  }

  void Extend::operator()(At_Rule* a)
  {
    if (a->block()) a->block()->perform(this);
  }
}<|MERGE_RESOLUTION|>--- conflicted
+++ resolved
@@ -1881,12 +1881,8 @@
     	return;
     }
 
-<<<<<<< HEAD
-    Selector_List* pNewSelectorList = extendSelectorList(static_cast<Selector_List*>(pObject->selector()), ctx, subsetMap);
-=======
 		bool extendedSomething = false;
-    Selector_List* pNewSelectorList = extendSelectorList(static_cast<Selector_List*>(pObjectWithSelector->selector()), ctx, subsetMap, extendedSomething);
->>>>>>> 6ff5a682
+    Selector_List* pNewSelectorList = extendSelectorList(static_cast<Selector_List*>(pObject->selector()), ctx, subsetMap, extendedSomething);
 
     if (extendedSomething && pNewSelectorList) {
       // re-parse in order to restructure expanded placeholder nodes correctly.
