<<<<<<< HEAD
CC=g++
CFLAGS=-c -Wall -O2 -fPIC
LDFLAGS= -fPIC
SOURCES = \
	constants.cpp context.cpp functions.cpp document.cpp \
	document_parser.cpp eval_apply.cpp node.cpp \
	node_factory.cpp node_emitters.cpp prelexer.cpp \
	selector.cpp sass_interface.cpp
=======
CC      = g++
CFLAGS  = -Wall -O2 -fPIC
LDFLAGS = -fPIC

PREFIX  = /usr/local
LIBDIR  = $(PREFIX)/lib

SOURCES = constants.cpp context.cpp functions.cpp document.cpp \
          document_parser.cpp eval_apply.cpp node.cpp \
          node_factory.cpp node_emitters.cpp prelexer.cpp \
          sass_interface.cpp

>>>>>>> ae6c58e4
OBJECTS = $(SOURCES:.cpp=.o)

static: libsass.a
shared: libsass.so

libsass.a: $(OBJECTS)
	ar rvs $@ $(OBJECTS)

libsass.so: $(OBJECTS)
	$(CC) -shared $(LDFLAGS) -o $@ $(OBJECTS)

.cpp.o:
	$(CC) $(CFLAGS) -c -o $@ $<

install: libsass.a
	install -Dpm0755 $< $(DESTDIR)$(LIBDIR)/$<

install-shared: libsass.so
	install -Dpm0755 $< $(DESTDIR)$(LIBDIR)/$<

clean:
	rm -f $(OBJECTS) *.a *.so


.PHONY: static shared install install-shared clean<|MERGE_RESOLUTION|>--- conflicted
+++ resolved
@@ -1,13 +1,3 @@
-<<<<<<< HEAD
-CC=g++
-CFLAGS=-c -Wall -O2 -fPIC
-LDFLAGS= -fPIC
-SOURCES = \
-	constants.cpp context.cpp functions.cpp document.cpp \
-	document_parser.cpp eval_apply.cpp node.cpp \
-	node_factory.cpp node_emitters.cpp prelexer.cpp \
-	selector.cpp sass_interface.cpp
-=======
 CC      = g++
 CFLAGS  = -Wall -O2 -fPIC
 LDFLAGS = -fPIC
@@ -18,9 +8,8 @@
 SOURCES = constants.cpp context.cpp functions.cpp document.cpp \
           document_parser.cpp eval_apply.cpp node.cpp \
           node_factory.cpp node_emitters.cpp prelexer.cpp \
-          sass_interface.cpp
+          selector.cpp sass_interface.cpp
 
->>>>>>> ae6c58e4
 OBJECTS = $(SOURCES:.cpp=.o)
 
 static: libsass.a
