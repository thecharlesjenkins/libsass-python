CXX      = g++
CXXFLAGS = -Wall -O2 -fPIC
LDFLAGS  = -fPIC

PREFIX    = /usr/local
LIBDIR    = $(PREFIX)/lib
SASSC_BIN = $(SASS_SASSC_PATH)/bin/sassc

SOURCES = ast.cpp bind.cpp constants.cpp context.cpp contextualize.cpp \
	copy_c_str.cpp error_handling.cpp eval.cpp expand.cpp extend.cpp file.cpp \
	functions.cpp inspect.cpp output_compressed.cpp output_nested.cpp \
	parser.cpp prelexer.cpp sass.cpp sass_interface.cpp to_c.cpp to_string.cpp \
	units.cpp

OBJECTS = $(SOURCES:.cpp=.o)

all: static

static: libsass.a
shared: libsass.so

libsass.a: $(OBJECTS)
	ar rvs $@ $(OBJECTS)

libsass.so: $(OBJECTS)
	$(CXX) -shared $(LDFLAGS) -o $@ $(OBJECTS)

%.o: %.cpp
	$(CXX) $(CXXFLAGS) -c -o $@ $<

%: %.o libsass.a
	$(CXX) $(CXXFLAGS) -o $@ $+ $(LDFLAGS)

install: libsass.a
	install -Dpm0755 $< $(DESTDIR)$(LIBDIR)/$<

install-shared: libsass.so
	install -Dpm0755 $< $(DESTDIR)$(LIBDIR)/$<

$(SASSC_BIN): libsass.a
	cd $(SASS_SASSC_PATH) && make

test: $(SASSC_BIN) libsass.a 
<<<<<<< HEAD
	ruby $(SASS_SPEC_PATH)/sass-spec.rb --dir=$(SASS_SPEC_PATH) --ignore-todo --command=$(SASSC_BIN)

test_issues: $(SASSC_BIN) libsass.a 
	ruby $(SASS_SPEC_PATH)/sass-spec.rb -dir=$(SASS_SPEC_PATH)/spec/issues --command=$(SASSC_BIN)
=======
	ruby $(SASS_SPEC_PATH)/sass-spec.rb -d $(SASS_SPEC_PATH) -c $(SASSC_BIN)

test_issues: $(SASSC_BIN) libsass.a 
	ruby $(SASS_SPEC_PATH)/sass-spec.rb -d $(SASS_SPEC_PATH)/spec/issues -c $(SASSC_BIN)
>>>>>>> 4ad3577c

clean:
	rm -f $(OBJECTS) *.a *.so


.PHONY: all static shared bin install install-shared clean
<|MERGE_RESOLUTION|>--- conflicted
+++ resolved
@@ -41,17 +41,10 @@
 	cd $(SASS_SASSC_PATH) && make
 
 test: $(SASSC_BIN) libsass.a 
-<<<<<<< HEAD
-	ruby $(SASS_SPEC_PATH)/sass-spec.rb --dir=$(SASS_SPEC_PATH) --ignore-todo --command=$(SASSC_BIN)
-
-test_issues: $(SASSC_BIN) libsass.a 
-	ruby $(SASS_SPEC_PATH)/sass-spec.rb -dir=$(SASS_SPEC_PATH)/spec/issues --command=$(SASSC_BIN)
-=======
 	ruby $(SASS_SPEC_PATH)/sass-spec.rb -d $(SASS_SPEC_PATH) -c $(SASSC_BIN)
 
 test_issues: $(SASSC_BIN) libsass.a 
 	ruby $(SASS_SPEC_PATH)/sass-spec.rb -d $(SASS_SPEC_PATH)/spec/issues -c $(SASSC_BIN)
->>>>>>> 4ad3577c
 
 clean:
 	rm -f $(OBJECTS) *.a *.so
